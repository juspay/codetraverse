{
  "name": "codetraverse-bridge-jp",
<<<<<<< HEAD
  "version": "0.1.16",
=======
  "version": "0.1.14",
>>>>>>> bbd4b0c4
  "description": "CodeTraverse - Multi-language static code analysis tool with Node.js bridge",
  "main": "dist/index.js",
  "types": "dist/index.d.ts",
  "scripts": {
    "build": "npm run build --workspace=bridge",
    "test": "npm run test --workspace=bridge",
    "lint": "npm run lint --workspace=bridge",
    "clean": "npm run clean --workspace=bridge",
    "bridge:build": "npm run build --workspace=bridge",
    "bridge:test": "npm run test --workspace=bridge",
    "bridge:publish": "npm publish",
    "install:bridge": "npm install --workspace=bridge",
    "dev:bridge": "npm run dev --workspace=bridge",
    "prepublishOnly": "npm run build && rm -rf dist && ncp bridge/dist dist",
    "postpublish": "rm -rf dist"
  },
  "files": [
    "dist",
    "codetraverse",
    "scripts"
  ],
  "workspaces": [
    "bridge"
  ],
  "keywords": [
    "static-analysis",
    "code-analysis",
    "dependency-graph",
    "tree-sitter",
    "typescript",
    "python",
    "rust",
    "go",
    "haskell",
    "rescript"
  ],
  "author": "Juspay",
  "license": "MIT",
  "repository": {
    "type": "git",
    "url": "https://github.com/juspay/codetraverse.git"
  },
  "bugs": {
    "url": "https://github.com/juspay/codetraverse/issues"
  },
  "homepage": "https://github.com/juspay/codetraverse#readme",
  "engines": {
    "node": ">=14.0.0",
    "npm": ">=7.0.0"
  },
  "devDependencies": {
    "@types/node": "^18.19.117",
    "ncp": "^2.0.0"
  }
}<|MERGE_RESOLUTION|>--- conflicted
+++ resolved
@@ -1,10 +1,6 @@
 {
   "name": "codetraverse-bridge-jp",
-<<<<<<< HEAD
   "version": "0.1.16",
-=======
-  "version": "0.1.14",
->>>>>>> bbd4b0c4
   "description": "CodeTraverse - Multi-language static code analysis tool with Node.js bridge",
   "main": "dist/index.js",
   "types": "dist/index.d.ts",
