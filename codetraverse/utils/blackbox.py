import os
import json
from typing import List, Dict, Any
import networkx as nx
from codetraverse.path import load_graph
from collections import deque

def getModuleInfo(fdep_folder: str, module_name: str) -> List[Dict[str, Any]]:
    
    def normalize_path(path: str) -> str:
        if not path:
            return ""
        path = os.path.splitext(path)[0]
        return path.replace('\\', '/').strip('/')
    
    def generate_patterns(module_name: str) -> List[str]:
        """Generate patterns for the exact module path."""
        norm = normalize_path(module_name)
<<<<<<< HEAD
        
        if norm != module_name:
            patterns.append(norm)
        
        basename = os.path.basename(norm)
        if basename and basename != norm:
            patterns.append(basename)
        
        parts = norm.split('/')
        if len(parts) > 1:
            patterns.append('/'.join(parts[-2:]))
            if len(parts) > 2:
                patterns.append('/'.join(parts[-3:]))
        
        return list(dict.fromkeys(patterns))
    
=======
        return [norm]  # Return only the normalized absolute path

>>>>>>> 29957681
    def matches_pattern(module_path: str, patterns: List[str]) -> bool:
        """Check if module_path matches any pattern."""
        norm_path = normalize_path(module_path)
        
        for pattern in patterns:
            norm_pattern = normalize_path(pattern)
            # Strict match: Only return True if the paths are exactly the same
            if norm_path == norm_pattern:
                return True
        return False
    
    def extract_components(data, patterns: List[str]) -> List[Dict[str, Any]]:
        """Recursively extract matching components from data."""
        components = []
        
        def traverse(obj):
            if isinstance(obj, dict):
                if 'module' in obj and matches_pattern(obj['module'], patterns):
                    components.append(obj)
                for value in obj.values():
                    traverse(value)
            elif isinstance(obj, list):
                for item in obj:
                    traverse(item)
        
        traverse(data)
        return components
    
    if not os.path.exists(fdep_folder):
        return []
    
    patterns = generate_patterns(module_name)
    all_components = []
    
    # Walk through all JSON files
    for root, _, files in os.walk(fdep_folder):
        for file in files:
            if file.endswith('.json'):
                try:
                    with open(os.path.join(root, file), 'r', encoding='utf-8') as f:
                        data = json.load(f)
                    all_components.extend(extract_components(data, patterns))
                except (json.JSONDecodeError, FileNotFoundError, IOError):
                    continue
    
    seen = set()
    unique_components = []
    for comp in all_components:
        key = (comp.get('kind'), comp.get('name'), comp.get('full_component_path'), 
               comp.get('start_line'), comp.get('end_line'), comp.get('file_path'))
        if key not in seen:
            seen.add(key)
            unique_components.append(comp)
    
    return unique_components

def debug_getModuleInfo(fdep_folder: str, module_name: str) -> List[Dict[str, Any]]:
    print(f"🔍 Searching for: '{module_name}' in {fdep_folder}")
    if not os.path.exists(fdep_folder):
        print(f"Folder doesn't exist: {fdep_folder}")
        return []
    components = getModuleInfo(fdep_folder, module_name)
    if components:
        for comp in components:
            print(f"  - {comp.get('kind', '?')}: {comp.get('name', '?')} "
                  f"(module: {comp.get('module', '?')})")
    else:
        print("❌ No components found")
    return components

def getFunctionInfo(fdep_folder: str, module_name:str, component_name: str, component_type='function') -> List[Dict[str, Any]]:
    if not os.path.exists(fdep_folder):
        print(f"Folder doesn't exist: {fdep_folder}")
        return []
    components = getModuleInfo(fdep_folder, module_name)
    for comp in components:
        if comp.get('kind') == component_type and comp.get('name') == component_name:
            print(json.dumps(comp, indent=2))
            return [comp]
    print(f"❌ Function '{component_name}' not found in module '{module_name}''")
    return []

<<<<<<< HEAD
def getFunctionChildren(graph_path: str, module_name: str, component_name: str, depth: int = 1) -> List[List[Any]]:
    G = load_graph(graph_path)
    if not G:
        print(f"❌ Graph not found at {graph_path}")
        return []
    target = f"{module_name}::{component_name}"
    if target not in G:
        print(f"Error: target '{target}' not in graph.")
        return []
    
    result = []
    visited = set()
    queue = deque([(target, 0)])
    visited.add(target)
    while queue:
        current_node, current_depth = queue.popleft()
        if current_depth >= depth:
            continue
            
        for child in G.successors(current_node):
            if child not in visited:
                visited.add(child)
                child_depth = current_depth + 1
                if "::" in child:
                    child_module, child_component = child.split("::", 1)
                else:
                    child_module, child_component = "", child
                result.append([child, child_module, child_component, child_depth])
                if child_depth < depth:
                    queue.append((child, child_depth))
    return result
=======
>>>>>>> 29957681

def getFunctionParent(graph_path: str, module_name: str, component_name: str, depth: int = 1) -> List[List[Any]]:
    G = load_graph(graph_path)
    if not G:
        print(f"❌ Graph not found at {graph_path}")
        return []
    
    target = f"{module_name}::{component_name}"
    if target not in G:
        print(f"Error: target '{target}' not in graph.")
        return []
    
    result = []
    visited = set()
    queue = deque([(target, 0)]) 
    visited.add(target)
    
    while queue:
        current_node, current_depth = queue.popleft()
        if current_depth >= depth:
            continue
        for parent in G.predecessors(current_node):
            if parent not in visited:
                visited.add(parent)
                parent_depth = current_depth + 1
                if "::" in parent:
                    parent_module, parent_component = parent.split("::", 1)
                else:
                    parent_module, parent_component = "", parent
                result.append([parent, parent_module, parent_component, parent_depth])
                if parent_depth < depth:
                    queue.append((parent, parent_depth))
    return result

def getFunctionSubgraph(graph_path: str, module_name: str, component_name: str, parent_depth: int = 1, child_depth: int = 1):
    G = load_graph(graph_path)
    if not G:
        return None
    target = f"{module_name}::{component_name}"
    if target not in G:
        return None
    nodes_to_include = {target}
    parents = getFunctionParent(graph_path, module_name, component_name, parent_depth)
    for parent in parents:
        nodes_to_include.add(parent[0])
    children = getFunctionChildren(graph_path, module_name, component_name, child_depth)
    for child in children:
        nodes_to_include.add(child[0])
    subgraph = G.subgraph(nodes_to_include).copy()
    return subgraph


#### use cases

# if __name__ == "__main__":
#     fdep_folder = "/Users/suryansh.s/codetraverse/fdep_xyne"
#     graph_path = "/Users/suryansh.s/codetraverse/graph_xyne/repo_function_calls.graphml"
#     module_name = "node_modules/typescript/lib/lib.es5.d"
#     component_name = "NumberFormatOptionsUseGroupingRegistry"
    # component_type = "interface"

    # components = debug_getModuleInfo(fdep_folder, module_name)
    # getFunctionInfo(fdep_folder, module_name, component_name, component_type)

    # children = getFunctionParentWithDepth(graph_path, module_name, component_name, depth=100)
    # for child in children:
    #     print(f"Child: {child[0]}, Module: {child[1]}, Component: {child[2]}, Depth: {child[3]}")

    # parents_depth = getFunctionParentWithDepth(graph_path, module_name, component_name, depth=2)
    # for parent in parents_depth:
    #     print(f"Parent: {parent[0]}, Module: {parent[1]}, Component: {parent[2]}, Depth: {parent[3]}")

    # sub_graph = getFunctionSubgraph(graph_path, module_name, component_name, parent_depth=2, child_depth=2)
    # nx.write_graphml(sub_graph, "subgraph.graphml")
<|MERGE_RESOLUTION|>--- conflicted
+++ resolved
@@ -16,27 +16,8 @@
     def generate_patterns(module_name: str) -> List[str]:
         """Generate patterns for the exact module path."""
         norm = normalize_path(module_name)
-<<<<<<< HEAD
-        
-        if norm != module_name:
-            patterns.append(norm)
-        
-        basename = os.path.basename(norm)
-        if basename and basename != norm:
-            patterns.append(basename)
-        
-        parts = norm.split('/')
-        if len(parts) > 1:
-            patterns.append('/'.join(parts[-2:]))
-            if len(parts) > 2:
-                patterns.append('/'.join(parts[-3:]))
-        
-        return list(dict.fromkeys(patterns))
-    
-=======
         return [norm]  # Return only the normalized absolute path
 
->>>>>>> 29957681
     def matches_pattern(module_path: str, patterns: List[str]) -> bool:
         """Check if module_path matches any pattern."""
         norm_path = normalize_path(module_path)
@@ -119,7 +100,6 @@
     print(f"❌ Function '{component_name}' not found in module '{module_name}''")
     return []
 
-<<<<<<< HEAD
 def getFunctionChildren(graph_path: str, module_name: str, component_name: str, depth: int = 1) -> List[List[Any]]:
     G = load_graph(graph_path)
     if not G:
@@ -151,8 +131,6 @@
                 if child_depth < depth:
                     queue.append((child, child_depth))
     return result
-=======
->>>>>>> 29957681
 
 def getFunctionParent(graph_path: str, module_name: str, component_name: str, depth: int = 1) -> List[List[Any]]:
     G = load_graph(graph_path)
